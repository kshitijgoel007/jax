--- conflicted
+++ resolved
@@ -25,6 +25,7 @@
 from jax._src import dispatch
 from jax._src import test_util as jtu
 from jax._src import util
+from jax._src import xla_bridge
 from jax._src.lib import xla_client
 from jax.experimental import maps
 from jax.experimental import pjit
@@ -70,8 +71,6 @@
 
 class PythonCallbackTest(jtu.JaxTestCase):
 
-<<<<<<< HEAD
-=======
   def setUp(self):
     super().setUp()
     if jtu.device_under_test() not in ["cpu", "gpu", "tpu"]:
@@ -79,7 +78,6 @@
     if xla_bridge.get_backend().runtime_type == 'stream_executor':
       raise unittest.SkipTest('Host callback not supported for runtime type: stream_executor.')
 
->>>>>>> f59a4163
   def tearDown(self):
     super().tearDown()
     dispatch.runtime_tokens.clear()
@@ -498,8 +496,6 @@
 
 class PureCallbackTest(jtu.JaxTestCase):
 
-<<<<<<< HEAD
-=======
   def setUp(self):
     super().setUp()
     if jtu.device_under_test() not in ["cpu", "gpu", "tpu"]:
@@ -507,7 +503,6 @@
     if xla_bridge.get_backend().runtime_type == 'stream_executor':
       raise unittest.SkipTest('Host callback not supported for runtime type: stream_executor.')
 
->>>>>>> f59a4163
   def tearDown(self):
     super().tearDown()
     dispatch.runtime_tokens.clear()
@@ -884,8 +879,6 @@
 
 class IOCallbackTest(jtu.JaxTestCase):
 
-<<<<<<< HEAD
-=======
   def setUp(self):
     super().setUp()
     if xla_bridge.get_backend().runtime_type == 'stream_executor':
@@ -893,7 +886,6 @@
     if jtu.device_under_test() not in ["cpu", "gpu", "tpu"]:
       self.skipTest(f"Host callback not supported on {jtu.device_under_test()}")
 
->>>>>>> f59a4163
   def tearDown(self):
     super().tearDown()
     dispatch.runtime_tokens.clear()
